--- conflicted
+++ resolved
@@ -52,25 +52,14 @@
 pallet-contracts-primitives = { path = "../../../../../substrate/frame/contracts/primitives", default-features = false}
 
 # Polkadot
-<<<<<<< HEAD
 pallet-xcm = { path = "../../../../../polkadot/xcm/pallet-xcm", default-features = false }
 polkadot-core-primitives = { path = "../../../../../polkadot/core-primitives", default-features = false }
-polkadot-parachain = { path = "../../../../../polkadot/parachain", default-features = false }
+polkadot-parachain-primitives = { path = "../../../../../polkadot/parachain", default-features = false }
 polkadot-runtime-common = { path = "../../../../../polkadot/runtime/common", default-features = false }
 rococo-runtime-constants = { path = "../../../../../polkadot/runtime/rococo/constants", default-features = false }
-xcm = { path = "../../../../../polkadot/xcm", default-features = false }
-xcm-builder = { path = "../../../../../polkadot/xcm/xcm-builder", default-features = false }
-xcm-executor = { path = "../../../../../polkadot/xcm/xcm-executor", default-features = false }
-=======
-kusama-runtime-constants = { path = "../../../../../polkadot/runtime/kusama/constants", default-features = false}
-pallet-xcm = { path = "../../../../../polkadot/xcm/pallet-xcm", default-features = false}
-polkadot-core-primitives = { path = "../../../../../polkadot/core-primitives", default-features = false}
-polkadot-parachain-primitives = { path = "../../../../../polkadot/parachain", default-features = false}
-polkadot-runtime-common = { path = "../../../../../polkadot/runtime/common", default-features = false}
-xcm = { package = "staging-xcm", path = "../../../../../polkadot/xcm", default-features = false}
-xcm-builder = { package = "staging-xcm-builder", path = "../../../../../polkadot/xcm/xcm-builder", default-features = false}
-xcm-executor = { package = "staging-xcm-executor", path = "../../../../../polkadot/xcm/xcm-executor", default-features = false}
->>>>>>> 6b3aa7d2
+xcm = { package = "staging-xcm", path = "../../../../../polkadot/xcm", default-features = false }
+xcm-builder = { package = "staging-xcm-builder", path = "../../../../../polkadot/xcm/xcm-builder", default-features = false }
+xcm-executor = { package = "staging-xcm-executor", path = "../../../../../polkadot/xcm/xcm-executor", default-features = false }
 
 # Cumulus
 cumulus-pallet-aura-ext = { path = "../../../../pallets/aura-ext", default-features = false }

--- conflicted
+++ resolved
@@ -9,11 +9,7 @@
 proc-macro = true
 
 [dependencies]
-<<<<<<< HEAD
-syn = "2.0.31"
-=======
 syn = "2.0.32"
->>>>>>> 49c4b201
 proc-macro2 = "1.0.64"
 quote = "1.0.33"
 proc-macro-crate = "1.3.1"

[package]
name = "frame-support-procedural-tools"
version = "4.0.0-dev"
authors.workspace = true
edition.workspace = true
license = "Apache-2.0"
homepage = "https://substrate.io"
repository.workspace = true
description = "Proc macro helpers for procedural macros"

[package.metadata.docs.rs]
targets = ["x86_64-unknown-linux-gnu"]

[dependencies]
proc-macro-crate = "1.1.3"
proc-macro2 = "1.0.56"
quote = "1.0.28"
<<<<<<< HEAD
syn = { version = "2.0.31", features = ["full", "visit", "extra-traits"] }
=======
syn = { version = "2.0.32", features = ["full", "visit", "extra-traits"] }
>>>>>>> 49c4b201
frame-support-procedural-tools-derive = { path = "derive" }<|MERGE_RESOLUTION|>--- conflicted
+++ resolved
@@ -15,9 +15,5 @@
 proc-macro-crate = "1.1.3"
 proc-macro2 = "1.0.56"
 quote = "1.0.28"
-<<<<<<< HEAD
-syn = { version = "2.0.31", features = ["full", "visit", "extra-traits"] }
-=======
 syn = { version = "2.0.32", features = ["full", "visit", "extra-traits"] }
->>>>>>> 49c4b201
 frame-support-procedural-tools-derive = { path = "derive" }
--- conflicted
+++ resolved
@@ -15,11 +15,7 @@
 codec = { package = "parity-scale-codec", version = "3.6.1" }
 jsonrpsee = { version = "0.16.2", features = ["client-core", "server", "macros"] }
 serde = { version = "1.0.188", features = ["derive"] }
-<<<<<<< HEAD
-serde_json = "1.0.85"
-=======
 serde_json = "1.0.106"
->>>>>>> 49c4b201
 thiserror = "1.0.48"
 sc-chain-spec = { path = "../chain-spec" }
 sc-client-api = { path = "../api" }

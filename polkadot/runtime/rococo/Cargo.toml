--- conflicted
+++ resolved
@@ -84,11 +84,7 @@
 frame-system-benchmarking = { path = "../../../substrate/frame/system/benchmarking", default-features = false, optional = true }
 hex-literal = { version = "0.4.1" }
 
-<<<<<<< HEAD
-runtime-common = { package = "polkadot-runtime-common", path = "../common", default-features = false, features = ["experimental"] }
-=======
 runtime-common = { package = "polkadot-runtime-common", path = "../common", default-features = false }
->>>>>>> 49c4b201
 runtime-parachains = { package = "polkadot-runtime-parachains", path = "../parachains", default-features = false }
 primitives = { package = "polkadot-primitives", path = "../../primitives", default-features = false }
 polkadot-parachain-primitives = { path = "../../parachain", default-features = false }

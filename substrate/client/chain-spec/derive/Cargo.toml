--- conflicted
+++ resolved
@@ -18,8 +18,4 @@
 proc-macro-crate = "1.1.3"
 proc-macro2 = "1.0.56"
 quote = "1.0.28"
-<<<<<<< HEAD
-syn = "2.0.31"
-=======
-syn = "2.0.32"
->>>>>>> 49c4b201
+syn = "2.0.32"
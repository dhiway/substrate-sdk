--- conflicted
+++ resolved
@@ -301,15 +301,9 @@
 	type ReserveIdentifier = [u8; 8];
 	type WeightInfo = weights::pallet_balances::WeightInfo<Runtime>;
 	type RuntimeHoldReason = RuntimeHoldReason;
-<<<<<<< HEAD
 	type FreezeIdentifier = RuntimeFreezeReason;
-	type MaxHolds = ConstU32<0>;
 	type MaxFreezes = ConstU32<1>;
-=======
-	type FreezeIdentifier = ();
 	type MaxHolds = ConstU32<1>;
-	type MaxFreezes = ConstU32<0>;
->>>>>>> d787269c
 }
 
 parameter_types! {

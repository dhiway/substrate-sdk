--- conflicted
+++ resolved
@@ -18,11 +18,7 @@
 
 [dependencies]
 quote = "1.0.28"
-<<<<<<< HEAD
-syn = "2.0.31"
-=======
 syn = "2.0.32"
->>>>>>> 49c4b201
 proc-macro2 = "1.0.56"
 
 [features]

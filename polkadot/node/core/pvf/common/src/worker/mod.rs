--- conflicted
+++ resolved
@@ -41,14 +41,11 @@
 		}
 
 		fn main() {
-<<<<<<< HEAD
 			#[cfg(target_os = "linux")]
 			use $crate::worker::security;
 
-=======
 			// TODO: Remove this dependency, and `pub use sp_tracing` in `lib.rs`.
 			// See <https://github.com/paritytech/polkadot/issues/7117>.
->>>>>>> 2c3e869c
 			$crate::sp_tracing::try_init_simple();
 
 			let args = std::env::args().collect::<Vec<_>>();

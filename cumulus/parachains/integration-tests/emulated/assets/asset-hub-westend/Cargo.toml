--- conflicted
+++ resolved
@@ -30,11 +30,8 @@
 # Cumulus
 parachains-common = { path = "../../../../common" }
 asset-hub-westend-runtime = { path = "../../../../runtimes/assets/asset-hub-westend" }
-<<<<<<< HEAD
 cumulus-pallet-xcmp-queue = { default-features = false, path = "../../../../../pallets/xcmp-queue" }
 cumulus-pallet-parachain-system = { path = "../../../../../pallets/parachain-system" }
-=======
->>>>>>> e165eacd
 
 # Local
 xcm-emulator = { path = "../../../../../xcm/xcm-emulator", default-features = false}

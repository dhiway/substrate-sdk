--- conflicted
+++ resolved
@@ -262,11 +262,7 @@
 								),
 								&metrics,
 							),
-<<<<<<< HEAD
 							ValidationVersion::V2 => send_message(
-=======
-							ValidationVersion::VStaging => send_validation_message_v2(
->>>>>>> 6338d330
 								&mut network_service,
 								vec![peer],
 								&peerset_protocol_names,
@@ -304,11 +300,7 @@
 								),
 								&metrics,
 							),
-<<<<<<< HEAD
 							CollationVersion::V2 => send_message(
-=======
-							CollationVersion::VStaging => send_collation_message_v2(
->>>>>>> 6338d330
 								&mut network_service,
 								vec![peer],
 								&peerset_protocol_names,
@@ -927,7 +919,6 @@
 	(outgoing_events, reports)
 }
 
-<<<<<<< HEAD
 fn send_validation_message_v1(
 	net: &mut impl Network,
 	peers: Vec<PeerId>,
@@ -1000,8 +991,6 @@
 	);
 }
 
-=======
->>>>>>> 6338d330
 async fn dispatch_validation_event_to_all(
 	event: NetworkBridgeEvent<net_protocol::VersionedValidationProtocol>,
 	ctx: &mut impl overseer::NetworkBridgeRxSenderTrait,

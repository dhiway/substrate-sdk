--- conflicted
+++ resolved
@@ -50,12 +50,7 @@
 [`bond`](https://docs.rs/pallet-staking/latest/pallet_staking/enum.Call.html#variant.bond) call.
 
 Stash accounts can update their associated controller back to their stash account using the
-<<<<<<< HEAD
-[`set_controller`](https://docs.rs/pallet-staking/latest/pallet_staking/enum.Call.html#variant.set_controller)
-call.
-=======
 [`set_controller`](https://docs.rs/pallet-staking/latest/pallet_staking/enum.Call.html#variant.set_controller) call.
->>>>>>> 51dcc9fb
 
 Note: Controller accounts are being deprecated in favor of proxy accounts, so it is no longer possible to set a unique
 address for a stash's controller.
@@ -95,20 +90,12 @@
 The **reward and slashing** procedure is the core of the Staking module, attempting to _embrace valid behavior_ while
 _punishing any misbehavior or lack of availability_.
 
-<<<<<<< HEAD
-Rewards must be claimed on a per-era basis via the `payout_stakers` call, and must be claimed before
-[`HistoryDepth`] eras have passed since the reward's inclusion, after which any unclaimed rewards
-will expire and be removed from storage. Any account can call `payout_stakers`, which pays the reward
-to the validator as well as its nominators. Rewards are paged to maximum of
-[`Config::MaxExposurePageSize`] nominators per page. Each page of staker payout needs to be called
-separately to ensure all nominators are paid. This is to limit the i/o cost to mutate storage for
+Rewards must be claimed for each era before it gets too old by `$HISTORY_DEPTH` using the `payout_stakers` call. When a 
+validator has more than [`Config::MaxExposurePageSize`] nominators, nominators are divided into pages with each call to 
+`payout_stakers` paying rewards to one page of nominators in a sequential and ascending manner. Any account can also 
+call `payout_stakers_by_page` to explicitly pay reward for a given page. As evident, this means only the 
+[`Config::MaxExposurePageSize`] nominators are rewarded per call. This is to limit the i/o cost to mutate storage for 
 each nominator's account.
-=======
-Rewards must be claimed for each era before it gets too old by `$HISTORY_DEPTH` using the `payout_stakers` call. Any
-account can call `payout_stakers`, which pays the reward to the validator as well as its nominators. Only the
-[`Config::MaxNominatorRewardedPerValidator`] biggest stakers can claim their reward. This is to limit the i/o cost to
-mutate storage for each nominator's account.
->>>>>>> 51dcc9fb
 
 Slashing can occur at any point in time, once misbehavior is reported. Once slashing is determined, a value is deducted
 from the balance of the validator and all the nominators who voted for this validator (values are deducted from the

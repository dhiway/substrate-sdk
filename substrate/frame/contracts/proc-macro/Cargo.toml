--- conflicted
+++ resolved
@@ -17,11 +17,7 @@
 [dependencies]
 proc-macro2 = "1.0.56"
 quote = "1.0.28"
-<<<<<<< HEAD
-syn = { version = "2.0.31", features = ["full"] }
-=======
 syn = { version = "2.0.32", features = ["full"] }
->>>>>>> 49c4b201
 
 [dev-dependencies]
 
